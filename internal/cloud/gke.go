package cloud

import (
	"context"
	"encoding/json"
	"errors"
	"fmt"
	"hash/fnv"
	"math"
	"net/http"
	"strconv"
	"strings"
	"sync"
	"time"

	containerv1beta1 "google.golang.org/api/container/v1beta1"
	"google.golang.org/api/googleapi"
	corev1 "k8s.io/api/core/v1"
	metav1 "k8s.io/apimachinery/pkg/apis/meta/v1"
	"k8s.io/apimachinery/pkg/types"
	"k8s.io/apimachinery/pkg/util/rand"
	"k8s.io/client-go/tools/record"
	"sigs.k8s.io/controller-runtime/pkg/client"
	logf "sigs.k8s.io/controller-runtime/pkg/log"

	jobset "sigs.k8s.io/jobset/api/jobset/v1alpha2"
)

var log = logf.Log.WithName("provider")

const (
	// GKE labels
	GKETPUNodeSelector         = "cloud.google.com/gke-tpu-topology"
	GKEAcceleratorNodeSelector = "cloud.google.com/gke-tpu-accelerator"
	GKENodePoolNameLabel       = "cloud.google.com/gke-nodepool"

	// ICIResiliencyLabel is used for disabling ICI resiliency, by default if not specified TPU slice
	// is created in the ICI resilient mode. To disable the ICI resilient, workload needs
	// to use node selector or affinity cloud.google.com/gke-tpu-ici-resiliency=false.
	ICIResiliencyLabel = "cloud.google.com/gke-tpu-ici-resiliency"

	// LocationHintLabel is used for passing in a desired borg cell the node pool MIG should be
	// provisioned in.
	LocationHintLabel = "cloud.google.com/gke-location-hint"

	// Supported accelerator types
	V4PodSliceAccelerator  = "tpu-v4-podslice"
	V5ePodSliceAccelerator = "tpu-v5-lite-podslice"
	V5pPodSliceAccelerator = "tpu-v5p-slice"
	V6eSliceAccelerator    = "tpu-v6e-slice"
	V7xSliceAccelerator    = "tpu7x"

	// Resource type labels
	GoogleTPUResource = "google.com/tpu"
	gcpLabelPrefix    = "cloud.google.com/"
	googleLabelPrefix = "google.com/"

	// Default max pods per node is 110, but a lower value is necessary for large scale clusters,
	// otherwise we'll run out of IP Space and provisioning will fail.
	// 15 pods per node will work for small and large cluster sizes, given the TPU constraint of
	// 1 pod per TPU node + kube-system pods
	// TODO: move this to a environment variable
	maxPodsPerNode = 15

	// Constants for node pool naming conventions.
	maxJobSetPrefixLength = 34
	jobKeySuffixLength    = 5
)

var _ Provider = &GKE{}

type GKE struct {
	NodePools      NodePoolService
	ClusterContext GKEContext

	Recorder record.EventRecorder

	inProgressDeletesNPName sync.Map
	inProgressCreatesNPName sync.Map
	inProgressCreatesJobKey sync.Map
}

func (g *GKE) NodePoolLabelKey() string { return GKENodePoolNameLabel }

func (g *GKE) EnsureNodePoolForPod(p *corev1.Pod, why string) error {
	np, err := g.nodePoolForPod(p)
	if err != nil {
		return fmt.Errorf("determining node pool for pod: %w", err)
	}

	existingNPState, err := g.checkExistingNodePool(context.TODO(), np)
	if err != nil {
		return fmt.Errorf("checking if node pool exists: %w", err)
	}
	log.Info("Checked existing node pool state",
		"nodePoolName", np.Name, "existingNodePoolState", existingNPState.String(),
	)
	switch existingNPState {
	case nodePoolStateNotExists:
		// Create the node pool.
	case nodePoolStateExistsAndMatches:
		return nil
	case nodePoolStateExistsAndNotMatches:
		// Recreate the node pool.
		const why = "existing node pool did not match pod and needed to be recreated"
		if err := g.DeleteNodePool(np.Name, p, why); err != nil {
			return fmt.Errorf("failed to delete node pool: %s: %w", why, err)
		}
		// Allow another reconcile cycle to create the new node pool.
		return ErrNodePoolDeletedToBeRecreated
	case nodePoolStateExistsAndStopping:
		// Node pool is stopping, so we need to wait for it to be deleted before creating a new one.
		return ErrNodePoolStopping
	default:
		return fmt.Errorf("unexpected node pool state: %v", existingNPState)
	}

	req := &containerv1beta1.CreateNodePoolRequest{
		NodePool: np,
		Parent:   g.ClusterContext.ClusterName(),
	}

	// Due to concurrent reconciles, multiple creates for the same
	// Node Pool will occur at the same time. The result is an error:
	// "do: googleapi: Error 400: Cluster is running incompatible operation ..."
	// To avoid a bunch of failed requests, we dedeuplicate here.
	if _, inProgress := g.inProgressCreatesNPName.Load(np.Name); inProgress {
		return fmt.Errorf("creation ongoing for node pool name: %v: %w", np.Name, ErrDuplicateRequest)
	}
	g.inProgressCreatesNPName.Store(np.Name, struct{}{})
	defer g.inProgressCreatesNPName.Delete(np.Name)

	// A restarting JobSet will trigger a new Node Pool creation.
	// The current creation attempt might overlap with the previous one,
	// which could still be ongoing, so we need to deduplicate.
	// This works because job-key remains constant across restarts.
	// NOTE: These checks dont work across controller restarts.
	if jobKey := p.Labels[jobset.JobKey]; jobKey != "" {
		if _, inProgress := g.inProgressCreatesJobKey.Load(jobKey); inProgress {
			return fmt.Errorf("creation ongoing for job-key: %v: %w", jobKey, ErrDuplicateRequest)
		}
		g.inProgressCreatesJobKey.Store(jobKey, struct{}{})
		defer g.inProgressCreatesJobKey.Delete(jobKey)
	}

	// Get JobSet this pod is part of from the pod labels and log it.
	jobSetName := p.Labels[jobset.JobSetNameKey]
	g.Recorder.Eventf(p, corev1.EventTypeNormal, EventNodePoolCreationStarted, "Starting creation of Node Pool %s (size = %v) for JobSet %s because %s", np.Name, np.InitialNodeCount, jobSetName, why)
	log.Info(fmt.Sprintf("creating node pool %s for jobset %s", np.Name, jobSetName))

	if err := g.NodePools.Create(context.TODO(), req, OpCallbacks{
		ReqFailure: func(err error) {
			g.Recorder.Eventf(p, corev1.EventTypeWarning, EventNodePoolCreationFailed, "Request to create Node Pool %s failed: %v.", np.Name, err)
		},
		OpFailure: func(err error) {
			g.Recorder.Eventf(p, corev1.EventTypeWarning, EventNodePoolCreationFailed, "Operation to create Node Pool %s failed: %v.", np.Name, err)
		},
		Success: func() {
			g.Recorder.Eventf(p, corev1.EventTypeNormal, EventNodePoolCreationSucceeded, "Successfully created Node Pool %s.", np.Name)
		},
	}); err != nil {
		return err
	}

	return nil
}

func (g *GKE) ListNodePools() ([]NodePoolRef, error) {
	var refs []NodePoolRef

	resp, err := g.NodePools.List(context.TODO())
	if err != nil {
		return nil, fmt.Errorf("listing node pools: %w", err)
	}

	for _, np := range resp.NodePools {
		jsName, exists := np.Config.Labels[LabelJobSetName]
		if !exists {
			jsName = np.Config.Labels[LabelProvisionerNodepoolID]
		}
		jsNamespace, exists := np.Config.Labels[LabelJobSetNamespace]
		if !exists {
			jsNamespace = "default"
		}

		refs = append(refs, NodePoolRef{
			Name:    np.Name,
			Error:   np.Status == "ERROR",
			Message: np.StatusMessage,
			CreatedForJobSet: types.NamespacedName{
				Name:      jsName,
				Namespace: jsNamespace,
			},
		})
	}

	return refs, nil
}

func (g *GKE) DeleteNodePoolForNode(node *corev1.Node, why string) error {
	name, ok := node.GetLabels()[g.NodePoolLabelKey()]
	if !ok {
		return fmt.Errorf("node %q does not have node pool label", node.Name)
	}

	return g.DeleteNodePool(name, node, why)
}

func (g *GKE) DeleteNodePool(name string, eventObj client.Object, why string) error {
	// Due to concurrent reconciles, multiple deletes for the same
	// Node Pool will occur at the same time. The result is an error:
	// To avoid a bunch of failed requests, we dedeuplicate here.
	if _, inProgress := g.inProgressDeletesNPName.Load(name); inProgress {
		return ErrDuplicateRequest
	}
	g.inProgressDeletesNPName.Store(name, struct{}{})
	defer g.inProgressDeletesNPName.Delete(name)

	g.Recorder.Eventf(eventObj, corev1.EventTypeNormal, EventNodePoolDeletionStarted, "Starting deletion of Node Pool %s because %s", name, why)
	if err := g.NodePools.Delete(context.TODO(), name, OpCallbacks{
		NotFound: func() {
			g.Recorder.Eventf(eventObj, corev1.EventTypeNormal, EventNodePoolNotFound, "Node pool not found - ignoring deletion attempt.", name)
		},
		ReqFailure: func(err error) {
			g.Recorder.Eventf(eventObj, corev1.EventTypeWarning, EventNodePoolDeletionFailed, "Request to delete Node Pool %s failed: %v.", name, err)
		},
		OpFailure: func(err error) {
			g.Recorder.Eventf(eventObj, corev1.EventTypeWarning, EventNodePoolDeletionFailed, "Operation to delete Node Pool %s failed: %v.", name, err)
		},
		Success: func() {
			g.Recorder.Eventf(eventObj, corev1.EventTypeNormal, EventNodePoolDeletionSucceeded, "Successfully deleted Node Pool %s.", name)
		},
	}); err != nil {
		return err
	}

	return nil
}

var ErrNodePoolStopping = errors.New("node pool stopping")
var ErrNodePoolDeletedToBeRecreated = errors.New("node pool deleted to be recreated")

type nodePoolState int

func (s nodePoolState) String() string {
	switch s {
	case nodePoolStateNotExists:
		return "NotExists"
	case nodePoolStateExistsAndMatches:
		return "ExistsAndMatches"
	case nodePoolStateExistsAndNotMatches:
		return "ExistsAndNotMatches"
	case nodePoolStateExistsAndStopping:
		return "ExistsAndStopping"
	default:
		return "Unknown"
	}
}

const (
	nodePoolStateUnknown nodePoolState = iota
	nodePoolStateNotExists
	nodePoolStateExistsAndMatches
	nodePoolStateExistsAndNotMatches
	nodePoolStateExistsAndStopping
)

func (g *GKE) checkExistingNodePool(ctx context.Context, desired *containerv1beta1.NodePool) (nodePoolState, error) {
	existing, err := g.NodePools.Get(ctx, desired.Name)
	if err == nil {
		match, err := nodePoolHashesMatch(desired, existing)
		if err != nil {
			return nodePoolStateUnknown, fmt.Errorf("comparing node pools: %w", err)
		}
		if match {
			return nodePoolStateExistsAndMatches, nil
		} else {
			return nodePoolStateExistsAndNotMatches, nil
		}
	}
	if gerr, ok := err.(*googleapi.Error); ok && gerr.Code == http.StatusNotFound {
		return nodePoolStateNotExists, nil
	}
	if existing.Status == "STOPPING" {
		return nodePoolStateExistsAndStopping, nil
	}

	return nodePoolStateUnknown, err
}

func nodePoolHashesMatch(desired, existing *containerv1beta1.NodePool) (bool, error) {
	desiredHash, ok := desired.Config.Labels[LabelNodePoolHash]
	if !ok {
		return false, fmt.Errorf("missing hash in desired node pool")
	}
	if existing.Config != nil && existing.Config.Labels != nil {
		existingHash, ok := existing.Config.Labels[LabelNodePoolHash]
		if !ok {
			// Avoid recreating node pool if hash is missing.
			// Node pool was likely provisioned by a legacy version of the provisioner.
			return true, nil
		}
		return existingHash == desiredHash, nil
	}
	return true, nil
}

func (g *GKE) nodePoolForPod(p *corev1.Pod) (*containerv1beta1.NodePool, error) {
	ref := metav1.GetControllerOf(p)
	if ref == nil {
		// TODO: Allow for standalone Pods?
		return nil, errors.New("no owner reference")
	}

	jobSetName := p.Labels[jobset.JobSetNameKey]
	if jobSetName == "" {
		// This should never be reached due to the event filters in reconciler, but added just in case.
		return nil, fmt.Errorf("pod %s is not part of a jobset, not constructing node pool config for it", p.Name)
	}

	labels := map[string]string{
		// Used to keep track of what Node Pools this provisioner is responsible for.
		LabelNodepoolManager: LabelNodepoolManagerTPUPodinator,

		// Leave some bread crumbs:
		LabelParentKind: strings.ToLower(ref.Kind),
		LabelParentName: strings.ToLower(ref.Name),
		// Assuming a Namespaced parent here...
		LabelParentNamespace: strings.ToLower(p.Namespace),

		LabelJobSetName:      jobSetName,
		LabelJobSetNamespace: p.Namespace,
	}

	// Copy configured labels from the Pod to the Node.
	for _, key := range g.ClusterContext.PodToNodeLabels {
		if val, ok := p.Labels[key]; ok {
			labels[key] = val
		}
	}

	// Copy labels specified by annotation to the Node.
	for _, key := range strings.Split(getAnnotation(p, AnnotationCopyLabels), ",") {
		key = strings.TrimSpace(key)
		if key == "" {
			continue
		}
		if val, ok := p.Labels[key]; ok {
			labels[key] = val
		}
	}

	for labelKey, labelValue := range p.Spec.NodeSelector {
		switch labelKey {
		case ICIResiliencyLabel:
			labels[labelKey] = labelValue
		case LocationHintLabel:
			labels[labelKey] = labelValue
		default:
			// Don't copy GCP/Google labels onto the node.
			if !strings.HasPrefix(labelKey, gcpLabelPrefix) && !strings.HasPrefix(labelKey, googleLabelPrefix) {
				labels[labelKey] = labelValue
			}
		}
	}

	// Pod should already be filtered for this Node Selector at this point.
	tpuTopo, ok := p.Spec.NodeSelector[GKETPUNodeSelector]
	if !ok {
		return nil, fmt.Errorf("missing node selector key: %v", GKETPUNodeSelector)
	}
	accel, ok := p.Spec.NodeSelector[GKEAcceleratorNodeSelector]
	if !ok {
		return nil, fmt.Errorf("missing node selector key: %v", GKEAcceleratorNodeSelector)
	}
	tpuRequest, err := sumTPURequests(p)
	if err != nil {
		return nil, fmt.Errorf("summing TPU requests: %w", err)
	}

	nodeCount, err := tpuTopologyToNodeCount(accel, tpuTopo)
	if err != nil {
		return nil, fmt.Errorf("determining node count: %w", err)
	}
	machineType, err := tpuMachineType(accel, tpuRequest)
	if err != nil {
		return nil, fmt.Errorf("determining node count: %w", err)
	}

	var reservation *containerv1beta1.ReservationAffinity
	var taints []*containerv1beta1.NodeTaint
	var spot bool

	if !g.ClusterContext.ForceOnDemand {
		if resName, ok := p.Spec.NodeSelector["cloud.google.com/reservation-name"]; ok {
			var resVal string
			resProj, ok := p.Spec.NodeSelector["cloud.google.com/reservation-project"]
			if ok {
				resVal = fmt.Sprintf("projects/%s/reservations/%s", resProj, resName)
			} else {
				resVal = resName
			}
			reservation = &containerv1beta1.ReservationAffinity{
				ConsumeReservationType: "SPECIFIC_RESERVATION",
				Key:                    "compute.googleapis.com/reservation-name",
				Values: []string{
					resVal,
				},
			}
		}

		spot = p.Spec.NodeSelector["cloud.google.com/gke-spot"] == "true"
		if spot {
			// Add the taint that NAP would add.
			// https://cloud.google.com/kubernetes-engine/docs/concepts/spot-vms#spotvms-nap
			taints = append(taints, &containerv1beta1.NodeTaint{
				Key:    "cloud.google.com/gke-spot",
				Value:  "true",
				Effect: "NO_SCHEDULE",
			})
		}
	}

	var secondaryDisks []*containerv1beta1.SecondaryBootDisk
	if g.ClusterContext.NodeSecondaryDisk != "" {
		secondaryDisks = []*containerv1beta1.SecondaryBootDisk{
			{
				// Example: "projects/my-gcp-project/global/images/my-disk-image"
				DiskImage: g.ClusterContext.NodeSecondaryDisk,
				Mode:      "CONTAINER_IMAGE_CACHE",
			},
		}
	}

	var networkConfig *containerv1beta1.NodeNetworkConfig
	var additionalNodeNetworks []*containerv1beta1.AdditionalNodeNetworkConfig
	// additional-node-networks: "vpc1:subnet1, vpc2:subnet2"
	additionalNodeNetworksCSV := g.ClusterContext.NodeAdditionalNetworks
	if getAnnotation(p, AnnotationAdditionalNodeNetworks) != "" {
		additionalNodeNetworksCSV = getAnnotation(p, AnnotationAdditionalNodeNetworks)
	}
	for _, pair := range strings.Split(additionalNodeNetworksCSV, ",") {
		pair = strings.TrimSpace(pair)
		if pair == "" {
			continue
		}

		netAndSubnet := strings.SplitN(pair, ":", 2)
		if len(netAndSubnet) != 2 {
			return nil, fmt.Errorf("invalid additional network annotation: %v", pair)
		}

		additionalNodeNetworks = append(additionalNodeNetworks, &containerv1beta1.AdditionalNodeNetworkConfig{
			Network:    strings.TrimSpace(netAndSubnet[0]),
			Subnetwork: strings.TrimSpace(netAndSubnet[1]),
		})
	}
	if len(additionalNodeNetworks) > 0 {
		networkConfig = &containerv1beta1.NodeNetworkConfig{
			AdditionalNodeNetworkConfigs: additionalNodeNetworks,
		}
	}

	nodeServiceAccount := g.ClusterContext.NodeServiceAccount
	if sa, ok := p.Annotations[AnnotationNodeServiceAccount]; ok {
		nodeServiceAccount = sa
	}

	// placement policy is only valid in GKE for non "1t" shapes
	placementPolicy := &containerv1beta1.PlacementPolicy{}
<<<<<<< HEAD
	if nodeCount != 1 {
		placementPolicy.TpuTopology = tpuTopo
		placementPolicy.Type = "COMPACT"
=======
	if accel == V7xSliceAccelerator {
		// TPU v7x slices must use workload policy
		placementPolicy.PolicyName = fmt.Sprintf("tpu-provisioner-%v", tpuTopo)
	} else {

		singleHost := strings.HasSuffix(machineType, "1t") || strings.HasSuffix(machineType, "8t")
		if !singleHost {
			placementPolicy.TpuTopology = tpuTopo
			placementPolicy.Type = "COMPACT"
		}
>>>>>>> 4fb8d9d9
	}

	var diskType string
	if g.ClusterContext.NodeDiskType != "" {
		diskType = g.ClusterContext.NodeDiskType
	}

	name, err := podToNodePoolName(p)
	if err != nil {
		return nil, err
	}

	np := &containerv1beta1.NodePool{
		Name: name,
		Config: &containerv1beta1.NodeConfig{
			ServiceAccount: nodeServiceAccount,
			ShieldedInstanceConfig: &containerv1beta1.ShieldedInstanceConfig{
				EnableIntegrityMonitoring: true,
				EnableSecureBoot:          g.ClusterContext.NodeSecureBoot,
			},
			Tags: g.ClusterContext.NodeTags,
			// NOTE: vendor/ was manually updated to include the field because
			// it was not currently available at the time of writing:
			SecondaryBootDisks:        secondaryDisks,
			MachineType:               machineType,
			ReservationAffinity:       reservation,
			Labels:                    labels,
			Spot:                      spot,
			Taints:                    taints,
			BootDiskKmsKey:            g.ClusterContext.NodeBootDiskKMSKey,
			DiskType:                  diskType,
			EnableConfidentialStorage: g.ClusterContext.NodeConfidentialStorage,
		},
		InitialNodeCount: int64(nodeCount),
		Locations:        []string{g.ClusterContext.NodeZone},
		PlacementPolicy:  placementPolicy,
		Management: &containerv1beta1.NodeManagement{
			AutoRepair:  true,
			AutoUpgrade: false,
		},
		UpgradeSettings: &containerv1beta1.UpgradeSettings{
			MaxSurge: 1,
		},
		MaxPodsConstraint: &containerv1beta1.MaxPodsConstraint{MaxPodsPerNode: maxPodsPerNode},
		NetworkConfig:     networkConfig,
	}

	hash, err := nodePoolSelectiveHash(np)
	if err != nil {
		return nil, fmt.Errorf("hashing node pool: %w", err)
	}
	np.Config.Labels[LabelNodePoolHash] = hash
	return np, nil
}

func sumTPURequests(p *corev1.Pod) (int, error) {
	var n int
	for _, c := range p.Spec.Containers {
		if c.Resources.Requests == nil {
			continue
		}
		req, ok := c.Resources.Requests[corev1.ResourceName(GoogleTPUResource)]
		if !ok {
			continue
		}
		v, ok := req.AsInt64()
		if !ok {
			return 0, fmt.Errorf(("invalid TPU request: %v"), req.String())
		}
		n += int(v)
	}
	return n, nil
}

// podToNodePoolName deterministically generates a node pool name for a given pod,
// by using the JobSet name and job-key (SHA1 hash of namespaced job key), as
// given in the pod labels.
// These labels are stable through JobSet restarts, so the node pool name
// generated here will be the same if the JobSet is restarted.
// Node pool name format is: {first 34 chars of jobset name}-{first 5 chars of job-key}
// This ensures node pool names are within the 40 char limit on node pool name size.
func podToNodePoolName(p *corev1.Pod) (string, error) {
	jobSetName, exists := p.Labels[jobset.JobSetNameKey]
	if !exists {
		return "", fmt.Errorf("%s label not found on pod %s", jobset.JobSetNameKey, p.Name)
	}
	jobKey, exists := p.Labels[jobset.JobKey]
	if !exists {
		return "", fmt.Errorf("%s label not found on pod %s", jobset.JobKey, p.Name)
	}

	prefixLength := min(maxJobSetPrefixLength, len(jobSetName))
	prefix := jobSetName[:prefixLength]
	suffix := jobKey[:jobKeySuffixLength]
	nodePoolName := fmt.Sprintf("%s-%s", prefix, suffix)
	return nodePoolName, nil
}

func tpuTopologyToNodeCount(accelerator, topo string) (int, error) {
	var expectedDims int
	switch accelerator {
	case V4PodSliceAccelerator, V5pPodSliceAccelerator, V7xSliceAccelerator:
		expectedDims = 3
	case V5ePodSliceAccelerator, V6eSliceAccelerator:
		expectedDims = 2
	default:
		return 0, fmt.Errorf("invalid accelerator: %v", accelerator)
	}

	split := strings.Split(topo, "x")
	if len(split) != expectedDims {
		return 0, fmt.Errorf("invalid topology: %v, expected %v dimensions", topo, expectedDims)
	}

	product := 1
	for _, s := range split {
		x, err := strconv.Atoi(s)
		if err != nil {
			return 0, fmt.Errorf("invalid topology: %v, could not convert %q to int: %w", topo, s, err)
		}
		product *= x
	}

	return int(math.Ceil(float64(product) / 4)), nil
}

// tpuMachineType takes an accelerator type (from nodeSelector) and a TPU request
// from container requests and returns the corresponding machine type.
func tpuMachineType(accel string, tpuRequest int) (string, error) {
	if tpuRequest < 1 {
		return "", fmt.Errorf("invalid TPU request: %v", tpuRequest)
	}

	switch accel {
	case V4PodSliceAccelerator: // v4
		return fmt.Sprintf("ct4p-hightpu-%vt", tpuRequest), nil
	case V5ePodSliceAccelerator: // v5e
		return fmt.Sprintf("ct5lp-hightpu-%vt", tpuRequest), nil
	case V5pPodSliceAccelerator: // v5p
		return fmt.Sprintf("ct5p-hightpu-%vt", tpuRequest), nil
	case V6eSliceAccelerator: // v6e
		return fmt.Sprintf("ct6e-standard-%vt", tpuRequest), nil
	case V7xSliceAccelerator: // v7x
		return fmt.Sprintf("tpu7x-standard-%vt", tpuRequest), nil
	}

	return "", fmt.Errorf("invalid accelerator: %v", accel)
}

func waitForGkeOp(svc *containerv1beta1.Service, c GKEContext, operation *containerv1beta1.Operation) error {
	operationWaitTimeout := 30 * time.Minute
	operationPollInterval := 5 * time.Second

	for start := time.Now(); time.Since(start) < operationWaitTimeout; time.Sleep(operationPollInterval) {
		if op, err := svc.Projects.Locations.Operations.Get(c.OpName(operation.Name)).Do(); err == nil {
			if op.Status == "DONE" {
				return nil
			}
		} else {
			return fmt.Errorf("waiting for operation: %w", err)
		}
	}

	return fmt.Errorf("timeout while waiting for operation %s on %s to complete", operation.Name, operation.TargetLink)
}

func min(a, b int) int {
	if a < b {
		return a
	}
	return b
}

func getAnnotation(p *corev1.Pod, key string) string {
	if p.Annotations == nil {
		return ""
	}
	return p.Annotations[key]
}

// nodePoolSelectiveHash attempts to hash information specific to workload requirements.
// A selective approach is taken to avoid overzealous node pool recreation under circumstances
// where values might change due to a config or code change in the provisioner.
// Example scenario where selective hashing is useful:
// 1. Provisioner is updated to include new upgrade settings.
// 2. Some node pool goes into a repairing state.
// 3. The workload Pod goes into an unschedulable state.
// 4. The code path for ensuring a matching node pool exists is executed.
func nodePoolSelectiveHash(np *containerv1beta1.NodePool) (string, error) {
	h := fnv.New32a()
	if np.Config != nil && np.Config.Labels != nil {
		hash, ok := np.Config.Labels[LabelNodePoolHash]
		if ok {
			return hash, nil
		}
	}
	npToHash := &containerv1beta1.NodePool{
		Config: &containerv1beta1.NodeConfig{
			Spot:                np.Config.Spot,
			Labels:              np.Config.Labels,
			MachineType:         np.Config.MachineType,
			ReservationAffinity: np.Config.ReservationAffinity,
		},
	}
	jsn, err := json.Marshal(npToHash)
	if err != nil {
		return "", err
	}
	h.Write(jsn)
	return rand.SafeEncodeString(fmt.Sprint(h.Sum32())), nil
}<|MERGE_RESOLUTION|>--- conflicted
+++ resolved
@@ -466,24 +466,17 @@
 		nodeServiceAccount = sa
 	}
 
-	// placement policy is only valid in GKE for non "1t" shapes
 	placementPolicy := &containerv1beta1.PlacementPolicy{}
-<<<<<<< HEAD
-	if nodeCount != 1 {
-		placementPolicy.TpuTopology = tpuTopo
-		placementPolicy.Type = "COMPACT"
-=======
+
 	if accel == V7xSliceAccelerator {
 		// TPU v7x slices must use workload policy
 		placementPolicy.PolicyName = fmt.Sprintf("tpu-provisioner-%v", tpuTopo)
 	} else {
-
-		singleHost := strings.HasSuffix(machineType, "1t") || strings.HasSuffix(machineType, "8t")
-		if !singleHost {
+		// For non-v7x, placement policies are only used for multi-host topologies
+		if nodeCount != 1 {
 			placementPolicy.TpuTopology = tpuTopo
 			placementPolicy.Type = "COMPACT"
 		}
->>>>>>> 4fb8d9d9
 	}
 
 	var diskType string
